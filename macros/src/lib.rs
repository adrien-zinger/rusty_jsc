--- conflicted
+++ resolved
@@ -1,9 +1,7 @@
 use proc_macro::TokenStream;
 use proc_macro_error::{emit_error, proc_macro_error};
 use quote::quote;
-<<<<<<< HEAD
-use syn::{FnArg, ItemFn, ReturnType};
-=======
+
 use syn::{FnArg, Ident, Pat};
 
 fn get_name(func_argument: &FnArg) -> Ident {
@@ -17,133 +15,115 @@
 
 fn get_name_pat(func_argument: &Pat) -> Ident {
     match func_argument {
-        Pat::Ident(ident) => return ident.ident.clone(),
-        Pat::Type(pat_type) => return get_name_pat(&*pat_type.pat),
+        Pat::Ident(ident) => ident.ident.clone(),
+        Pat::Type(pat_type) => get_name_pat(&*pat_type.pat),
         _ => {
             panic!("Not supported function argument")
         }
     }
 }
->>>>>>> 975f0ff2
 
-/// Check if the first argument of a callback is a context if present.
-///
-/// Note: this is only an half effective because we can't test the real type
-/// during this phase of compilation.
-fn check_call_back_context_argument(func: &ItemFn) {
-    let args = &func.sig.inputs;
-    if let Some(arg) = args.first() {
-        if let FnArg::Typed(expected_context) = arg {
-            match &*expected_context.ty {
-                syn::Type::Path(ty_path)
-                    if ty_path.path.is_ident(&quote::format_ident!("JSContext"))
-                        || ty_path.path.segments.len() == 2
-                            && ty_path.path.segments.first().unwrap().ident
-                                == quote::format_ident!("rusty_jsc")
-                            && ty_path.path.segments.last().unwrap().ident
-                                == quote::format_ident!("JSContext") => {}
-                _ => {
-                    emit_error! { arg, "Expected a JSContext as first parameter" }
-                }
-            }
-        }
-    }
-}
-
-#[proc_macro_error]
 #[proc_macro_attribute]
 pub fn callback(_attr: TokenStream, item: TokenStream) -> TokenStream {
     let func = syn::parse::<syn::ItemFn>(item).expect("expected a function");
     let name = &func.sig.ident;
-<<<<<<< HEAD
+
+    // Use macroized function as block. Its will be inlined and it doesn't
+    // change the performance. The difference between that and just using the
+    // block is the availabity to early return inside the function. It also
+    // remove the confusion when we got an error about a wrong return type.
+    let target_func_name = quote::format_ident!("{}_callback", name);
     let target_func = {
         let mut func = func.clone();
-        func.sig.ident = quote::format_ident!("{}_call", name);
+        func.sig.ident = target_func_name.clone();
         func
     };
-    let target_name = &target_func.sig.ident;
-
-    check_call_back_context_argument(&func);
-
-    let mut inputs_adaptation = vec![];
-    let mut inputs_number = func.sig.inputs.len();
-
-    if inputs_number == 5 {
-        emit_error! { func, "Fifth exception parameter is unimplemented" }
-        inputs_number -= 1;
-    }
-    if inputs_number == 4 {
-        inputs_adaptation.push(quote! {
-            let arguments = (0.._argument_count as isize)
-                .map(|arg_index| JSValue::from(_arguments.offset(arg_index).read()))
-                .collect();
-        });
-        inputs_number -= 1;
-    }
-    if inputs_number == 3 {
-        inputs_adaptation.push(quote! {
-            let this_object = JSObject::from(_this_object);
-        });
-        inputs_number -= 1;
-    }
-    if inputs_number == 2 {
-        inputs_adaptation.push(quote! {
-            let function = JSObject::from(_function);
-        });
-        inputs_number -= 1;
-    }
-    if inputs_number == 1 {
-        inputs_adaptation.push(quote! {
-            let context = JSContext::from(_ctx);
-        });
-    }
-
-    let function_call = match func.sig.inputs.len() {
-        1 => quote! { #target_name(context) },
-        2 => quote! { #target_name(context, function) },
-        3 => quote! { #target_name(context, function, this_object) },
-        4 => quote! { #target_name(context, function, this_object, arguments) },
-        _ => quote! { #target_name() },
+    let target_func_name = if !func.sig.generics.params.is_empty() {
+        let params = func.sig.generics.params.clone();
+        quote! { #target_func_name::<#params> }
+    } else {
+        quote! { #target_func_name }
     };
 
-    let function_call_and_return = match func.sig.output {
-        ReturnType::Default => quote! {
-            #function_call;
-            JSValueMakeUndefined(_ctx)
-        },
-        _ => quote! { #function_call.get_ref() },
-    };
-
-    let result = quote! {
-        use rusty_jsc_sys::*;
-
-        #target_func
-=======
     let all_inputs = func.sig.inputs.iter().collect::<Vec<_>>();
     assert_eq!(all_inputs.len(), 4);
     let context_var_name = get_name(all_inputs.get(0).unwrap());
     let function_var_name = get_name(all_inputs.get(1).unwrap());
     let this_var_name = get_name(all_inputs.get(2).unwrap());
     let args_var_name = get_name(all_inputs.get(3).unwrap());
->>>>>>> 975f0ff2
 
-    let block = &func.block;
     let attrs = func.attrs;
+
+    // Automatically return an undefined value if there is no output.
+    let block_call = match func.sig.output {
+        syn::ReturnType::Default => quote! {
+            #target_func_name(
+                #context_var_name,
+                #function_var_name,
+                #this_var_name,
+                #args_var_name,
+            );
+            rusty_jsc::private::JSValueMakeUndefined(__base_ctx)
+        },
+        _ => quote! {
+            //let res: Result<JSValue, JSValue> = todo!();
+            let res: Result<JSValue, JSValue> = #target_func_name(
+                #context_var_name,
+                #function_var_name,
+                #this_var_name,
+                #args_var_name,
+            );
+            match res {
+                Ok(res) => res.into(),
+                Err(err) => {
+                    *__exception = err.into();
+                    let ctx2 = rusty_jsc::JSContext::from(__base_ctx);
+                    rusty_jsc::private::JSValueMakeUndefined(__base_ctx)
+                }
+            }
+        },
+    };
+
     let result = quote! {
         unsafe extern "C" fn #name(
-<<<<<<< HEAD
-            _ctx: JSContextRef,
-            _function: JSObjectRef,
-            _this_object: JSObjectRef,
-            _argument_count: size_t,
-            _arguments: *const JSValueRef,
-            _exception: *mut JSValueRef,
-        ) -> JSValueRef {
-            #(#inputs_adaptation)*
-            #function_call_and_return
+            __base_ctx: rusty_jsc::private::JSContextRef,
+            __function: rusty_jsc::private::JSObjectRef,
+            __this_object: rusty_jsc::private::JSObjectRef,
+            __argument_count: rusty_jsc::private::size_t,
+            __arguments: *const rusty_jsc::private::JSValueRef,
+            mut __exception: *mut rusty_jsc::private::JSValueRef,
+        ) -> rusty_jsc::private::JSValueRef {
+            let #context_var_name = rusty_jsc::JSContext::from(__base_ctx);
+            let #function_var_name: rusty_jsc::JSObject= __function.into();
+            let #this_var_name: rusty_jsc::JSObject = __this_object.into();
+            let #args_var_name = if __argument_count == 0 {
+                vec![]
+            }
+            else {
+                let __args_refs_slice = unsafe { std::slice::from_raw_parts(__arguments, __argument_count as _) };
+                __args_refs_slice.iter().map(|r| (*r).into()).collect::<Vec<_>>()
+            };
+            let #args_var_name: &[JSValue] = &#args_var_name;
+
+            #block_call
         }
     };
-    result.into()
+    let new_func = result.into();
+    // We do this so we make sure the function generics and other properties are preserved
+    let mut new_func = syn::parse::<syn::ItemFn>(new_func).expect("expected a function");
+    new_func.attrs = attrs.clone();
+    new_func.vis = func.vis;
+    new_func.sig.generics = func.sig.generics;
+    new_func.sig.constness = func.sig.constness;
+    new_func.sig.variadic = func.sig.variadic;
+    new_func.sig.asyncness = func.sig.asyncness;
+
+    quote! {
+        #[inline]
+        #target_func
+        #new_func
+    }
+    .into()
 }
 
 #[proc_macro_error]
@@ -157,8 +137,6 @@
         func
     };
     let target_name = &target_func.sig.ident;
-
-    check_call_back_context_argument(&func);
 
     let mut inputs_adaptation = vec![];
     let mut inputs_number = func.sig.inputs.len();
@@ -209,50 +187,7 @@
             #(#inputs_adaptation)*
             #function_call;
             _constructor
-=======
-            __base_ctx: rusty_jsc::private::JSContextRef,
-            __function: rusty_jsc::private::JSObjectRef,
-            __this_object: rusty_jsc::private::JSObjectRef,
-            __argument_count: rusty_jsc::private::size_t,
-            __arguments: *const rusty_jsc::private::JSValueRef,
-            mut __exception: *mut rusty_jsc::private::JSValueRef,
-        ) -> rusty_jsc::private::JSValueRef {
-            let #context_var_name = rusty_jsc::JSContext::from(__base_ctx);
-            let #function_var_name: rusty_jsc::JSObject= __function.into();
-            let #this_var_name: rusty_jsc::JSObject = __this_object.into();
-            let #args_var_name = if __argument_count == 0 {
-                vec![]
-            }
-            else {
-                let __args_refs_slice = unsafe { std::slice::from_raw_parts(__arguments, __argument_count as _) };
-                __args_refs_slice.iter().map(|r| (*r).into()).collect::<Vec<_>>()
-            };
-            let #args_var_name: &[JSValue] = &#args_var_name;
-
-            let res: Result<JSValue, JSValue> = #block;
-            match res {
-                Ok(res) => res.into(),
-                Err(err) => {
-                    *__exception = err.into();
-                    let ctx2 = rusty_jsc::JSContext::from(__base_ctx);
-                    rusty_jsc::JSValue::undefined(&ctx2).into()
-                }
-            }
->>>>>>> 975f0ff2
         }
     };
-    let new_func = result.into();
-    // We do this so we make sure the function generics and other properties are preserved
-    let mut new_func = syn::parse::<syn::ItemFn>(new_func).expect("expected a function");
-    new_func.attrs = attrs.clone();
-    new_func.vis = func.vis;
-    new_func.sig.generics = func.sig.generics;
-    new_func.sig.constness = func.sig.constness;
-    new_func.sig.variadic = func.sig.variadic;
-    new_func.sig.asyncness = func.sig.asyncness;
-
-    let result2 = quote! {
-        #new_func
-    };
-    result2.into()
+    result.into()
 }