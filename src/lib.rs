//! This library provides a Rust API for the <a href="https://developer.apple.com/documentation/javascriptcore">JavaScriptCore</a> engine.
//!
//! # Example
//!
//! The JavaScriptCore engine lets you evaluate JavaScript scripts from your
//! own application. You first need to create a `JSContext` object and then
//! call its `evaluate_script` method.
//!
//! ```rust
//! use rusty_jsc::JSContext;
//!
//! let mut context = JSContext::default();
//! match context.evaluate_script("'hello, world'", 1) {
//!     Ok(value) => {
//!         println!("{}", value.to_string(&context).unwrap());
//!     }
//!     Err(e) => {
//!         println!(
//!             "Uncaught: {}",
//!             e.to_string(&context).unwrap()
//!         )
//!     }
//! }
//! ```

mod internal;

<<<<<<< HEAD
use std::panic;

pub use crate::internal::JSString;
use anyhow::Result;
=======
// #[macro_export]
mod closure;
pub use crate::internal::JSString;
pub use rusty_jsc_macros::callback;
pub use rusty_jsc_sys::JSObjectCallAsFunctionCallback;
>>>>>>> 975f0ff2
use rusty_jsc_sys::*;
use std::fmt;
pub mod private {
    pub use rusty_jsc_sys::*;
}

// pub use crate::closure::callback_closure;

/// A JavaScript value.
<<<<<<< HEAD
#[derive(Debug, Clone)]
=======
#[derive(Debug, Clone, PartialEq, Eq)]
>>>>>>> 975f0ff2
pub struct JSValue {
    inner: JSValueRef,
}

impl From<JSObject<JSObjectGeneric>> for JSValue {
    fn from(js_object: JSObject) -> Self {
        // The two objects are very simple and will not be differents in any
        // cases.

        // Note: this is also the case of a JSPromise since we don't need
        // to protect or retain anything.
        Self {
            inner: js_object.inner,
        }
    }
}

impl From<JSObject<JSObjectGenericClass>> for JSValue {
    fn from(js_object: JSObject<JSObjectGenericClass>) -> Self {
        Self {
            inner: js_object.inner,
        }
    }
}

impl From<JSObject<JSPromise>> for JSValue {
    fn from(js_object: JSObject<JSPromise>) -> Self {
        Self {
            inner: js_object.inner,
        }
    }
}

impl From<JSValueRef> for JSValue {
    /// Wraps a `JSValue` from a `JSValueRef`.
    fn from(inner: JSValueRef) -> Self {
        Self { inner }
    }
}

impl JSValue {
    pub fn get_ref(&self) -> JSValueRef {
        self.inner
    }

    /// Creates an `undefined` value.
    pub fn undefined(context: &JSContext) -> JSValue {
        JSValue::from(unsafe { JSValueMakeUndefined(context.inner) })
    }

    /// Creates a `null` value.
    pub fn null(context: &JSContext) -> JSValue {
        JSValue::from(unsafe { JSValueMakeNull(context.inner) })
    }

    /// Creates a `boolean` value.
    pub fn boolean(context: &JSContext, value: bool) -> JSValue {
        JSValue::from(unsafe { JSValueMakeBoolean(context.inner, value) })
    }

    /// Creates a `number` value.
    pub fn number(context: &JSContext, value: f64) -> JSValue {
        JSValue::from(unsafe { JSValueMakeNumber(context.inner, value) })
    }

    /// Creates a `string` value.
<<<<<<< HEAD
    pub fn string(context: &JSContext, value: impl ToString) -> Result<JSValue> {
        let value = JSString::from_utf8(value.to_string())?;
        Ok(JSValue::from(unsafe {
            JSValueMakeString(context.inner, value.inner)
        }))
=======
    pub fn string(context: &JSContext, value: impl Into<JSString>) -> JSValue {
        let value = value.into();
        JSValue::from(unsafe { JSValueMakeString(context.inner, value.inner) })
>>>>>>> 975f0ff2
    }

    /// Creates a function callback
    pub fn callback(context: &JSContext, callback: JSObjectCallAsFunctionCallback) -> JSValue {
<<<<<<< HEAD
        let name = JSString::from_utf8("".to_string()).unwrap();
        let func: JSValueRef =
            unsafe { JSObjectMakeFunctionWithCallback(context.inner, name.inner, callback) };
=======
        let name = JSString::from_utf8("".to_string());
        let func = unsafe { JSObjectMakeFunctionWithCallback(context.inner, name.inner, callback) };
>>>>>>> 975f0ff2
        JSValue::from(func)
    }

    /// Checks if this value is `undefined`.
    pub fn is_undefined(&self, context: &JSContext) -> bool {
        unsafe { JSValueIsUndefined(context.inner, self.inner) }
    }

    /// Checks if this value is `null`.
    pub fn is_null(&self, context: &JSContext) -> bool {
        unsafe { JSValueIsNull(context.inner, self.inner) }
    }

    /// Checks if this value is `boolean`.
    pub fn is_boolean(&self, context: &JSContext) -> bool {
        unsafe { JSValueIsBoolean(context.inner, self.inner) }
    }

    /// Checks if this value is `Array`.
    pub fn is_array(&self, context: &JSContext) -> bool {
        unsafe { JSValueIsArray(context.inner, self.inner) }
    }

    /// Checks if this value is `number`.
    pub fn is_number(&self, context: &JSContext) -> bool {
        unsafe { JSValueIsNumber(context.inner, self.inner) }
    }

    /// Checks if this value is `string`.
    pub fn is_string(&self, context: &JSContext) -> bool {
        unsafe { JSValueIsString(context.inner, self.inner) }
    }

<<<<<<< HEAD
    /// Checks if this value is `date`.
    pub fn is_date(&self, context: &JSContext) -> bool {
        unsafe { JSValueIsDate(context.inner, self.inner) }
    }

    /// Checks if this value is `symbol`.
    pub fn is_symbol(&self, context: &JSContext) -> bool {
        unsafe { JSValueIsSymbol(context.inner, self.inner) }
=======
    /// Gets this value as a `bool`.
    pub fn to_bool(&self, context: &JSContext) -> bool {
        unsafe { JSValueToBoolean(context.inner, self.inner) }
>>>>>>> 975f0ff2
    }

    /// Formats this value as a `String`.
    pub fn to_string(&self, context: &JSContext) -> Result<JSString, JSValue> {
        let mut exception: JSValueRef = std::ptr::null_mut();
        let string = unsafe { JSValueToStringCopy(context.inner, self.inner, &mut exception) };
        if !exception.is_null() {
            return Err(JSValue::from(exception));
        }
        Ok(JSString::from(string))
    }

    // Tries to convert the value to a number
    pub fn to_number(&self, context: &JSContext) -> Result<f64, JSValue> {
        let mut exception: JSValueRef = std::ptr::null_mut();
        let num = unsafe { JSValueToNumber(context.inner, self.inner, &mut exception) };
        if !exception.is_null() {
            return Err(JSValue::from(exception));
        }
        Ok(num)
    }

    // Tries to convert the value to an object
    pub fn to_object(&self, context: &JSContext) -> Result<JSObject, JSValue> {
        let mut exception: JSValueRef = std::ptr::null_mut();
        let object_ref = unsafe { JSValueToObject(context.inner, self.inner, &mut exception) };
        if !exception.is_null() {
            return Err(JSValue::from(exception));
        }
        let obj = JSObject::from(object_ref);
        Ok(obj)
    }

    /// Convert value into an object
    pub fn to_object(self, context: &JSContext) -> JSObject<JSObjectGeneric> {
        unsafe { JSValueToObject(context.inner, self.inner, std::ptr::null_mut()).into() }
    }

    /// Convert value into a protected object (protected from garbage collection)
    pub fn to_protected_object(self, context: &JSContext) -> JSObject<JSProtected> {
        unsafe {
            JSValueProtect(context.inner, self.inner);
            JSObject::<JSProtected> {
                inner: self.inner as _,
                data: Some(JSProtected {
                    inner: self.inner,
                    context: context.inner,
                }),
            }
        }
    }

    /// Get Rust boolean value from JSValue.
    pub fn to_boolean(&self, context: &JSContext) -> bool {
        unsafe { JSValueToBoolean(context.inner, self.inner) }
    }

    /// Get Rust number value from JSValue.
    pub fn to_number(&self, context: &JSContext) -> f64 {
        unsafe { JSValueToNumber(context.inner, self.inner, std::ptr::null_mut()) }
    }
}

unsafe impl Send for JSValue {}
unsafe impl Sync for JSValue {}

/// A JavaScript object.
<<<<<<< HEAD
#[derive(Debug, Clone)]
pub struct JSObject<T = JSObjectGeneric> {
=======
#[derive(Debug, Clone, PartialEq, Eq)]
pub struct JSObject {
>>>>>>> 975f0ff2
    inner: JSObjectRef,
    /// The data is used to keep track if the JSObject is eventually constructed
    /// as a class or a protected value
    data: Option<T>,
}

impl<T> From<JSObjectRef> for JSObject<T> {
    /// Wraps a `JSObject` from a `JSObjectRef`.
    fn from(inner: JSObjectRef) -> Self {
        Self { inner, data: None }
    }
}

<<<<<<< HEAD
pub struct JSClass {
    inner: JSClassRef,
}

impl JSClass {
    pub fn create(name: impl ToString, constructor: JSObjectCallAsConstructorCallback) -> JSClass {
        JSClass::create_ref(name, constructor).into()
    }

    fn create_ref(
        name: impl ToString,
        constructor: JSObjectCallAsConstructorCallback,
    ) -> JSClassRef {
        let mut class_definition = unsafe { kJSClassDefinitionEmpty };
        class_definition.className = name.to_string().as_bytes().as_ptr() as _;
        class_definition.callAsConstructor = constructor;
        // TODO: we should manage the attributes and static parameters (even if it
        //       looks broken for the version 4.0)
        // class_definition.attributes = kJSClassAttributeNoAutomaticPrototype;
        // class_definition.staticValues = values;
        // class_definition.staticFunctions = log;

        // TODO: manage private datas if any, we give std::ptr::null_mut() for the
        //       moment.
        unsafe {
            let class = JSClassCreate([class_definition].as_ptr() as _);
            JSClassRetain(class);
            class
        }
    }

    pub fn make_object(&self, context: &JSContext) -> JSObject<JSObjectGenericClass> {
        unsafe {
            JSObject {
                inner: JSObjectMake(context.get_ref(), self.inner, std::ptr::null_mut()),
                data: None,
            }
        }
    }
}

impl Drop for JSClass {
=======
unsafe impl Send for JSObject {}
unsafe impl Sync for JSObject {}

impl Drop for JSObject {
>>>>>>> 975f0ff2
    fn drop(&mut self) {
        // Here we want to drop and release the class. But we might have transfered the ownership
        // of the pointer to someone else. If any, we should have also swap the inner value with
        // a null pointer because we dont want to signal to JSC to release anything.
        if !self.inner.is_null() {
            unsafe { JSClassRelease(self.inner) }
        }
    }
}

impl From<JSClassRef> for JSClass {
    fn from(inner: JSClassRef) -> Self {
        Self { inner }
    }
}

<<<<<<< HEAD
#[derive(Clone)]
pub struct JSObjectGeneric;
pub struct JSObjectGenericClass;

impl<T> JSObject<T> {
    /// Sets the property of an object.
    pub fn set_property(
        &mut self,
        context: &JSContext,
        property_name: impl ToString,
        value: JSValue,
    ) {
        let property_name = JSString::from_utf8(property_name.to_string()).unwrap();
=======
    pub fn new(context: &JSContext) -> Self {
        let null = std::ptr::null_mut();
        let o_ref = unsafe { JSObjectMake(context.inner, null, null as _) };
        Self::from(o_ref)
    }

    /// Create a new Array Object with the given arguments
    pub fn new_array(context: &JSContext, args: &[JSValue]) -> Result<Self, JSValue> {
        let args_refs = args.iter().map(|arg| arg.inner).collect::<Vec<_>>();
        let mut exception: JSValueRef = std::ptr::null_mut();
        let o_ref = unsafe {
            JSObjectMakeArray(
                context.inner,
                args.len() as _,
                args_refs.as_slice().as_ptr(),
                &mut exception,
            )
        };
        if !exception.is_null() {
            return Err(JSValue::from(exception));
        }
        Ok(Self::from(o_ref))
    }

    pub fn new_function_with_callback(
        context: &JSContext,
        name: impl Into<JSString>,
        callback: JSObjectCallAsFunctionCallback,
    ) -> Self {
        let name = name.into();
        let o_ref =
            unsafe { JSObjectMakeFunctionWithCallback(context.inner, name.inner, callback) };
        Self::from(o_ref)
    }

    /// Calls the object constructor
    pub fn construct(&self, context: &JSContext, args: &[JSValue]) -> Result<Self, JSValue> {
        let args_refs = args.iter().map(|arg| arg.inner).collect::<Vec<_>>();
        let mut exception: JSValueRef = std::ptr::null_mut();
        let result = unsafe {
            JSObjectCallAsConstructor(
                context.inner,
                self.inner,
                args.len() as _,
                args_refs.as_slice().as_ptr(),
                &mut exception,
            )
        };
        if !exception.is_null() {
            return Err(JSValue::from(exception));
        }
        if result.is_null() {
            return Err(JSValue::string(
                context,
                format!(
                    "Can't call constructor for {:?}: not a valid constructor",
                    self.to_jsvalue().to_string(context)
                ),
            ));
        }
        Ok(Self::from(result))
    }

    /// Call the object as if it a function
    pub fn call(
        &self,
        context: &JSContext,
        this: Option<&JSObject>,
        args: &[JSValue],
    ) -> Result<JSValue, JSValue> {
        let args_refs = args.iter().map(|arg| arg.inner).collect::<Vec<_>>();
        let mut exception: JSValueRef = std::ptr::null_mut();
        let result = unsafe {
            JSObjectCallAsFunction(
                context.inner,
                self.inner,
                this.map(|t| t.inner)
                    .unwrap_or_else(|| std::ptr::null_mut()),
                args.len() as _,
                args_refs.as_slice().as_ptr(),
                &mut exception,
            )
        };
        if !exception.is_null() {
            return Err(JSValue::from(exception));
        }
        if result.is_null() {
            return Err(JSValue::string(
                context,
                format!(
                    "Can't call the object {:?}: not a valid function",
                    self.to_jsvalue().to_string(context)
                ),
            ));
        }
        Ok(JSValue::from(result))
    }

    /// Calls the object constructor
    pub fn to_jsvalue(&self) -> JSValue {
        JSValue::from(self.inner)
    }

    pub fn create_typed_array_with_bytes(
        context: &JSContext,
        bytes: &mut [u8],
    ) -> Result<Self, JSValue> {
        let deallocator_ctx = std::ptr::null_mut();
        let mut exception: JSValueRef = std::ptr::null_mut();
        let result = unsafe {
            JSObjectMakeTypedArrayWithBytesNoCopy(
                context.inner,
                JSTypedArrayType_kJSTypedArrayTypeUint8Array,
                bytes.as_mut_ptr() as _,
                bytes.len() as _,
                None,
                deallocator_ctx,
                &mut exception,
            )
        };
        if !exception.is_null() {
            return Err(JSValue::from(exception));
        }
        if result.is_null() {
            return Err(JSValue::string(
                context,
                "Can't create a type array".to_string(),
            ));
        }
        Ok(Self::from(result))
    }

    pub fn create_typed_array_from_buffer(
        context: &JSContext,
        buffer: JSObject,
    ) -> Result<Self, JSValue> {
        let mut exception: JSValueRef = std::ptr::null_mut();
        let result = unsafe {
            JSObjectMakeTypedArrayWithArrayBuffer(
                context.inner,
                JSTypedArrayType_kJSTypedArrayTypeUint8Array,
                buffer.inner,
                &mut exception,
            )
        };
        if !exception.is_null() {
            return Err(JSValue::from(exception));
        }
        if result.is_null() {
            return Err(JSValue::string(
                context,
                "Can't create a typed array from the provided buffer".to_string(),
            ));
        }
        Ok(Self::from(result))
    }

    pub fn get_typed_array_buffer(&self, context: &JSContext) -> Result<&mut [u8], JSValue> {
        let mut exception: JSValueRef = std::ptr::null_mut();
        let arr_ptr =
            unsafe { JSObjectGetTypedArrayBytesPtr(context.inner, self.inner, &mut exception) };
        let arr_len =
            unsafe { JSObjectGetTypedArrayLength(context.inner, self.inner, &mut exception) };
        if !exception.is_null() {
            return Err(JSValue::from(exception));
        }
        let slice = unsafe { std::slice::from_raw_parts_mut(arr_ptr as _, arr_len as usize) };
        Ok(slice)
    }

    /// Gets the property of an object.
    pub fn get_property(&self, context: &JSContext, property_name: impl Into<JSString>) -> JSValue {
        let property_name = property_name.into();
        let mut exception: JSValueRef = std::ptr::null_mut();
        let jsvalue_ref = unsafe {
            JSObjectGetProperty(
                context.inner,
                self.inner,
                property_name.inner,
                &mut exception,
            )
        };
        JSValue::from(jsvalue_ref)
    }

    /// Gets the property of an object at a given index
    pub fn get_property_at_index(
        &self,
        context: &JSContext,
        property_index: u32,
    ) -> Result<JSValue, JSValue> {
        let mut exception: JSValueRef = std::ptr::null_mut();
        let property = unsafe {
            JSObjectGetPropertyAtIndex(context.inner, self.inner, property_index, &mut exception)
        };
        if !exception.is_null() {
            return Err(JSValue::from(exception));
        }
        Ok(JSValue::from(property))
    }

    pub fn get_property_names(&mut self, context: &JSContext) -> Vec<String> {
        let property_name_array = unsafe { JSObjectCopyPropertyNames(context.inner, self.inner) };
        let num_properties = unsafe { JSPropertyNameArrayGetCount(property_name_array) };
        (0..num_properties)
            .map(|property_index| {
                JSString::from(unsafe {
                    JSPropertyNameArrayGetNameAtIndex(property_name_array, property_index)
                })
                .to_string()
            })
            .collect::<Vec<_>>()
    }

    // Get the object as an array buffer
    pub fn get_array_buffer(&mut self, context: &JSContext) -> Result<&mut [u8], JSValue> {
        let mut exception: JSValueRef = std::ptr::null_mut();
        let arr_ptr =
            unsafe { JSObjectGetArrayBufferBytesPtr(context.inner, self.inner, &mut exception) };
        if !exception.is_null() {
            return Err(JSValue::from(exception));
        }
        let arr_len =
            unsafe { JSObjectGetArrayBufferByteLength(context.inner, self.inner, &mut exception) };
        if !exception.is_null() {
            return Err(JSValue::from(exception));
        }
        let slice = unsafe { std::slice::from_raw_parts_mut(arr_ptr as _, arr_len as usize) };
        Ok(slice)
    }

    /// Sets the property of an object.
    pub fn set_property(
        &self,
        context: &JSContext,
        property_name: impl Into<JSString>,
        value: JSValue,
    ) -> Result<(), JSValue> {
        let property_name = property_name.into();
>>>>>>> 975f0ff2
        let attributes = 0; // TODO
        let mut exception: JSValueRef = std::ptr::null_mut();
        unsafe {
            JSObjectSetProperty(
                context.inner,
                self.inner,
                property_name.inner,
                value.inner,
                attributes,
                &mut exception,
            )
        }
        if !exception.is_null() {
            return Err(JSValue::from(exception));
        }
        Ok(())
    }

    /// Sets the property of an object at a given index
    pub fn set_property_at_index(
        &self,
        context: &JSContext,
        index: u32,
        value: JSValue,
    ) -> Result<(), JSValue> {
        let mut exception: JSValueRef = std::ptr::null_mut();
        unsafe {
            JSObjectSetPropertyAtIndex(
                context.inner,
                self.inner,
                index,
                value.inner,
                &mut exception,
            )
        }
        if !exception.is_null() {
            return Err(JSValue::from(exception));
        }
        Ok(())
    }
}

impl From<JSObjectRef> for JSObject {
    fn from(obj: JSObjectRef) -> Self {
        JSObject::from(obj)
    }
}

impl From<JSValueRef> for JSValue {
    fn from(val: JSValueRef) -> Self {
        JSValue::from(val)
    }
}

impl From<JSValue> for JSValueRef {
    fn from(val: JSValue) -> Self {
        val.inner
    }
}

impl From<JSObject> for JSObjectRef {
    fn from(val: JSObject) -> JSObjectRef {
        val.inner
    }

    /// Deletes the property of an object.
    pub fn delete_property(&mut self, context: &JSContext, property_name: impl ToString) {
        let property_name = JSString::from_utf8(property_name.to_string()).unwrap();
        let mut exception: JSValueRef = std::ptr::null_mut();
        unsafe {
            JSObjectDeleteProperty(
                context.inner,
                self.inner,
                property_name.inner,
                &mut exception,
            );
        }
    }

    /// Get an object property.
    pub fn get_property(
        &self,
        context: &JSContext,
        property_name: impl ToString,
    ) -> Option<JSValue> {
        let property_name = JSString::from_utf8(property_name.to_string()).unwrap();
        let exception: JSValueRef = std::ptr::null_mut();
        let js_value = unsafe {
            JSObjectGetProperty(
                context.inner,
                self.inner,
                property_name.inner,
                exception as *mut _,
            )
        };
        if !js_value.is_null() {
            Some(JSValue::from(js_value))
        } else {
            None
        }
    }

    /// Creates a new class.
    pub fn class(
        context: &mut JSContext,
        class_name: impl ToString,
        constructor: JSObjectCallAsConstructorCallback,
    ) -> JSObject<JSClass> {
        let class = JSClass::create_ref(class_name, constructor);
        unsafe {
            JSObject {
                inner: JSObjectMake(context.get_ref(), class, std::ptr::null_mut()),
                data: Some(class.into()),
            }
        }
    }

    /// Creates a new deffered promise.
    pub fn promise(context: &mut JSContext) -> JSObject<JSPromise> {
        // TODO: not sure if I'm supposed to protect these function from garbage collecting
        //       The article https://devsday.ru/blog/details/114430 could be interesting
        let mut resolve = JSObject::<JSObjectGeneric>::make(context);
        let mut reject = JSObject::<JSObjectGeneric>::make(context);
        let inner = unsafe {
            JSObjectMakeDeferredPromise(
                context.get_ref(),
                &mut resolve.inner,
                &mut reject.inner,
                std::ptr::null_mut(),
            )
        };
        JSObject::<JSPromise> {
            inner,
            data: Some(JSPromise {
                resolve,
                reject,
                context: context.get_ref(),
            }),
        }
    }

    /// Make a nude object
    ///
    /// Note: you cannot set private datas inside this object because it doesn't
    /// derive from a class. If you would like to use private datas, create a
    /// class object with JSObject::class or JSClass::create().make_object()
    pub fn make(context: &JSContext) -> JSObject {
        unsafe { JSObjectMake(context.inner, std::ptr::null_mut(), std::ptr::null_mut()).into() }
    }
}

// Private data implementation. This is available only for JSObject<JSClass> and
// JSObject<JSObjectGenericClass>.

pub trait HasPrivateData {}
impl HasPrivateData for JSObject<JSObjectGenericClass> {}
impl HasPrivateData for JSObject<JSClass> {}

impl<T> JSObject<T>
where
    JSObject<T>: HasPrivateData,
{
    pub fn set_private_data<N>(&mut self, data: N) -> Result<(), Box<N>> {
        let boxed = Box::new(data);
        let data_ptr = Box::into_raw(boxed);
        if !unsafe { JSObjectSetPrivate(self.inner, data_ptr as _) } {
            return Err(unsafe { Box::from_raw(data_ptr) });
        }
        Ok(())
    }

    /// Get private data
    ///
    /// # Safety
    /// The pointer to the private data isn't guaranted to be type N if you put
    /// something else before.
    pub unsafe fn get_private_data<N>(&mut self) -> Option<*mut N> {
        let data = JSObjectGetPrivate(self.inner);
        if data.is_null() {
            None
        } else {
            Some(data as _)
        }
    }
}

impl From<JSObject<JSObjectGenericClass>> for JSObject<JSObjectGeneric> {
    fn from(gc: JSObject<JSObjectGenericClass>) -> Self {
        unsafe { std::mem::transmute(gc) }
    }
}

#[derive(Clone)]
pub struct JSPromise {
    resolve: JSObject,
    reject: JSObject,
    context: JSContextRef,
    // TODO: exception: Option<JSValueRef>
    // exception are almost never managed in this library and
    // it will be neat to do something about.
}

impl JSObject<JSPromise> {
    pub fn resolve(self, arguments: &[JSValue]) {
        let data = self.data.unwrap();
        unsafe {
            JSObjectCallAsFunction(
                data.context,
                data.resolve.inner,
                self.inner, // TODO: need some investigation of what is the this.
                arguments.len() as _,
                arguments
                    .iter()
                    .map(|s| s.inner)
                    .collect::<Vec<JSValueRef>>()
                    .as_ptr(),
                std::ptr::null_mut(),
            )
        };
    }

    pub fn reject(self, arguments: &[JSValue]) {
        let data = self.data.unwrap();
        unsafe {
            JSObjectCallAsFunction(
                data.context,
                data.reject.inner,
                self.inner, // TODO: need some investigation of what is the this.
                arguments.len() as _,
                arguments
                    .iter()
                    .map(|s| s.inner)
                    .collect::<Vec<JSValueRef>>()
                    .as_ptr(),
                std::ptr::null_mut(),
            )
        };
    }

    pub fn context(&self) -> JSContext {
        if let Some(data) = &self.data {
            data.context.into()
        } else {
            panic!("unexpected empty promise")
        }
    }
}

/// A JavaScript virtual machine.
#[derive(Clone)]
pub struct JSVirtualMachine {
    context_group: JSContextGroupRef,
    global_context: JSGlobalContextRef,
}

impl Drop for JSVirtualMachine {
    fn drop(&mut self) {
        unsafe {
            JSGlobalContextRelease(self.global_context);
            JSContextGroupRelease(self.context_group);
        }
    }
}

impl JSVirtualMachine {
    /// Creates a new `JSVirtualMachine` object from a context.
    fn from(context: JSContextRef) -> Self {
        let global_context = unsafe { JSContextGetGlobalContext(context) };
        unsafe {
            JSGlobalContextRetain(global_context);
        }
        let context_group = unsafe { JSContextGetGroup(global_context) };
        unsafe {
            JSContextGroupRetain(context_group);
        }
        Self {
            context_group,
            global_context,
        }
    }

    /// Creates a new `JSVirtualMachine` object.
    fn new() -> Self {
        let context_group = unsafe { JSContextGroupCreate() };
        let global_context =
            unsafe { JSGlobalContextCreateInGroup(context_group, std::ptr::null_mut()) };
        Self {
            context_group,
            global_context,
        }
    }
}

/// A JavaScript execution context.
pub struct JSContext {
    inner: JSContextRef,
    vm: JSVirtualMachine,
<<<<<<< HEAD
=======
}

impl fmt::Debug for JSContext {
    fn fmt(&self, f: &mut fmt::Formatter<'_>) -> fmt::Result {
        f.debug_struct("JSContext").finish()
    }
>>>>>>> 975f0ff2
}

impl Default for JSContext {
    fn default() -> Self {
        JSContext::new()
    }
}

impl From<JSContextRef> for JSContext {
    fn from(ctx: JSContextRef) -> Self {
        let vm = JSVirtualMachine::from(ctx);
        Self { inner: ctx, vm }
<<<<<<< HEAD
    }
}

impl JSContext {
    /// Create a new context in the same virtual machine
    pub fn split(&self) -> Self {
        unsafe {
            let context = JSGlobalContextCreateInGroup(self.vm.context_group, std::ptr::null_mut());
            JSContextGroupRetain(self.vm.context_group);
            JSGlobalContextRetain(context);
            let mut vm = self.vm.clone();
            vm.global_context = context;
            Self { inner: context, vm }
        }
=======
>>>>>>> 975f0ff2
    }

    /// Get inner opaque object.
    pub fn get_ref(&self) -> JSContextRef {
        self.inner
    }

    /// Create a new `JSContext` object.
    ///
    /// Note that this associated function also creates a new `JSVirtualMachine`.
    /// If you want to create a `JSContext` object within an existing virtual
    /// machine, please use the `with_virtual_machine` associated function.
    pub fn new() -> Self {
        let vm = JSVirtualMachine::new();
        Self {
            inner: vm.global_context,
            vm,
        }
    }

    /// Create a new `JSContext` object within the provided `JSVirtualMachine`.
    pub fn with_virtual_machine(vm: JSVirtualMachine) -> Self {
        Self {
            inner: vm.global_context,
            vm,
        }
    }

    /// Returns the context global object.
<<<<<<< HEAD
    pub fn get_global_object(&self) -> JSObject<JSObjectGeneric> {
        JSObject::<JSObjectGeneric>::from(unsafe { JSContextGetGlobalObject(self.inner) })
=======
    pub fn get_global_object(&self) -> JSObject {
        JSObject::from(unsafe { JSContextGetGlobalObject(self.inner) })
>>>>>>> 975f0ff2
    }

    /// Evaluate the script.
    ///
    /// Returns the value the script evaluates to. If the script throws an
    /// exception, this function returns `None`. You can query the thrown
    /// exception with the `get_exception` method.
    pub fn evaluate_script(
        &mut self,
        script: &str,
        starting_line_number: i32,
    ) -> Result<JSValue, JSValue> {
<<<<<<< HEAD
        let script = JSString::from_utf8(script.to_string()).unwrap();
=======
        let script = JSString::from_utf8(script.to_string());
>>>>>>> 975f0ff2
        let this_object = std::ptr::null_mut();
        let source_url = std::ptr::null_mut();
        let mut exception: JSValueRef = std::ptr::null_mut();
        let value = unsafe {
            JSEvaluateScript(
                self.vm.global_context,
                script.inner,
                this_object,
                source_url,
                starting_line_number,
                &mut exception,
            )
        };
<<<<<<< HEAD
        let value = JSValue::from(value);
        if value.is_null(self) {
            Err(JSValue::from(exception))
        } else {
            Ok(value)
        }
    }
}

/// The JSProtected is used as a JSObject specification. You can create the
/// JSObject<JSProtected> from a JSValue and it will call `JSValueProtect`.
///
/// Note: The context can be droped before the instance of JSProtected if we
/// persist to store every object. We should say that any stored value has to be
/// droped BEFORE stored contexts (or at least the linked context). But we have
/// to put an effort on tracking the number of references for each linked
/// contexts to avoid bugs.
pub struct JSProtected {
    inner: JSValueRef,
    context: JSContextRef,
}

impl Drop for JSProtected {
    fn drop(&mut self) {
        unsafe { JSValueUnprotect(self.context, self.inner) }
    }
}

impl JSObject<JSProtected> {
    pub fn call_as_function(self) {
        unsafe {
            JSObjectCallAsFunction(
                self.data.unwrap().context,
                self.inner,
                self.inner,
                0,
                vec![].as_ptr(),
                std::ptr::null_mut(),
            );
=======
        if !exception.is_null() {
            return Err(JSValue::from(exception));
>>>>>>> 975f0ff2
        }
        Ok(JSValue::from(value))
    }
}

// It is usually forbidden to keep track of JSObject references and JSValues if
// they are not retained before... Here we assume that JSC wont garbage collect
// any function because there always is a reference to a resolve or a reject
// function until one of these function has been called.
unsafe impl Send for JSObject<JSPromise> {}

/// The protection around the value reference allow us to store the object and
/// send it between threads safely. (since the linked context is still
/// retained... TODO: add a reference counter or a protection arround linked
/// contexts)
unsafe impl Send for JSObject<JSProtected> {}<|MERGE_RESOLUTION|>--- conflicted
+++ resolved
@@ -25,18 +25,13 @@
 
 mod internal;
 
-<<<<<<< HEAD
 use std::panic;
 
 pub use crate::internal::JSString;
-use anyhow::Result;
-=======
 // #[macro_export]
 mod closure;
-pub use crate::internal::JSString;
 pub use rusty_jsc_macros::callback;
 pub use rusty_jsc_sys::JSObjectCallAsFunctionCallback;
->>>>>>> 975f0ff2
 use rusty_jsc_sys::*;
 use std::fmt;
 pub mod private {
@@ -46,11 +41,7 @@
 // pub use crate::closure::callback_closure;
 
 /// A JavaScript value.
-<<<<<<< HEAD
 #[derive(Debug, Clone)]
-=======
-#[derive(Debug, Clone, PartialEq, Eq)]
->>>>>>> 975f0ff2
 pub struct JSValue {
     inner: JSValueRef,
 }
@@ -91,6 +82,13 @@
     }
 }
 
+impl From<*mut OpaqueJSValue> for JSValue {
+    /// Wraps a `JSValue` from a `JSValueRef`.
+    fn from(inner: *mut OpaqueJSValue) -> Self {
+        Self { inner }
+    }
+}
+
 impl JSValue {
     pub fn get_ref(&self) -> JSValueRef {
         self.inner
@@ -117,29 +115,15 @@
     }
 
     /// Creates a `string` value.
-<<<<<<< HEAD
-    pub fn string(context: &JSContext, value: impl ToString) -> Result<JSValue> {
-        let value = JSString::from_utf8(value.to_string())?;
-        Ok(JSValue::from(unsafe {
-            JSValueMakeString(context.inner, value.inner)
-        }))
-=======
     pub fn string(context: &JSContext, value: impl Into<JSString>) -> JSValue {
-        let value = value.into();
+        let value: JSString = value.into();
         JSValue::from(unsafe { JSValueMakeString(context.inner, value.inner) })
->>>>>>> 975f0ff2
     }
 
     /// Creates a function callback
     pub fn callback(context: &JSContext, callback: JSObjectCallAsFunctionCallback) -> JSValue {
-<<<<<<< HEAD
-        let name = JSString::from_utf8("".to_string()).unwrap();
-        let func: JSValueRef =
-            unsafe { JSObjectMakeFunctionWithCallback(context.inner, name.inner, callback) };
-=======
-        let name = JSString::from_utf8("".to_string());
+        let name: JSString = "".into();
         let func = unsafe { JSObjectMakeFunctionWithCallback(context.inner, name.inner, callback) };
->>>>>>> 975f0ff2
         JSValue::from(func)
     }
 
@@ -154,7 +138,7 @@
     }
 
     /// Checks if this value is `boolean`.
-    pub fn is_boolean(&self, context: &JSContext) -> bool {
+    pub fn is_bool(&self, context: &JSContext) -> bool {
         unsafe { JSValueIsBoolean(context.inner, self.inner) }
     }
 
@@ -173,7 +157,6 @@
         unsafe { JSValueIsString(context.inner, self.inner) }
     }
 
-<<<<<<< HEAD
     /// Checks if this value is `date`.
     pub fn is_date(&self, context: &JSContext) -> bool {
         unsafe { JSValueIsDate(context.inner, self.inner) }
@@ -182,15 +165,15 @@
     /// Checks if this value is `symbol`.
     pub fn is_symbol(&self, context: &JSContext) -> bool {
         unsafe { JSValueIsSymbol(context.inner, self.inner) }
-=======
+    }
+
     /// Gets this value as a `bool`.
     pub fn to_bool(&self, context: &JSContext) -> bool {
         unsafe { JSValueToBoolean(context.inner, self.inner) }
->>>>>>> 975f0ff2
-    }
-
-    /// Formats this value as a `String`.
-    pub fn to_string(&self, context: &JSContext) -> Result<JSString, JSValue> {
+    }
+
+    /// Formats this value as a `JSString`.
+    pub fn to_js_string(&self, context: &JSContext) -> Result<JSString, JSValue> {
         let mut exception: JSValueRef = std::ptr::null_mut();
         let string = unsafe { JSValueToStringCopy(context.inner, self.inner, &mut exception) };
         if !exception.is_null() {
@@ -220,17 +203,12 @@
         Ok(obj)
     }
 
-    /// Convert value into an object
-    pub fn to_object(self, context: &JSContext) -> JSObject<JSObjectGeneric> {
-        unsafe { JSValueToObject(context.inner, self.inner, std::ptr::null_mut()).into() }
-    }
-
     /// Convert value into a protected object (protected from garbage collection)
-    pub fn to_protected_object(self, context: &JSContext) -> JSObject<JSProtected> {
+    pub fn into_protected_object(self, context: &JSContext) -> JSObject<JSProtected> {
         unsafe {
             JSValueProtect(context.inner, self.inner);
             JSObject::<JSProtected> {
-                inner: self.inner as _,
+                inner: self.inner as _, // TODO: should have been translated before
                 data: Some(JSProtected {
                     inner: self.inner,
                     context: context.inner,
@@ -238,29 +216,11 @@
             }
         }
     }
-
-    /// Get Rust boolean value from JSValue.
-    pub fn to_boolean(&self, context: &JSContext) -> bool {
-        unsafe { JSValueToBoolean(context.inner, self.inner) }
-    }
-
-    /// Get Rust number value from JSValue.
-    pub fn to_number(&self, context: &JSContext) -> f64 {
-        unsafe { JSValueToNumber(context.inner, self.inner, std::ptr::null_mut()) }
-    }
-}
-
-unsafe impl Send for JSValue {}
-unsafe impl Sync for JSValue {}
+}
 
 /// A JavaScript object.
-<<<<<<< HEAD
 #[derive(Debug, Clone)]
 pub struct JSObject<T = JSObjectGeneric> {
-=======
-#[derive(Debug, Clone, PartialEq, Eq)]
-pub struct JSObject {
->>>>>>> 975f0ff2
     inner: JSObjectRef,
     /// The data is used to keep track if the JSObject is eventually constructed
     /// as a class or a protected value
@@ -274,7 +234,6 @@
     }
 }
 
-<<<<<<< HEAD
 pub struct JSClass {
     inner: JSClassRef,
 }
@@ -317,12 +276,6 @@
 }
 
 impl Drop for JSClass {
-=======
-unsafe impl Send for JSObject {}
-unsafe impl Sync for JSObject {}
-
-impl Drop for JSObject {
->>>>>>> 975f0ff2
     fn drop(&mut self) {
         // Here we want to drop and release the class. But we might have transfered the ownership
         // of the pointer to someone else. If any, we should have also swap the inner value with
@@ -339,25 +292,57 @@
     }
 }
 
-<<<<<<< HEAD
 #[derive(Clone)]
 pub struct JSObjectGeneric;
 pub struct JSObjectGenericClass;
 
 impl<T> JSObject<T> {
-    /// Sets the property of an object.
-    pub fn set_property(
-        &mut self,
-        context: &JSContext,
-        property_name: impl ToString,
-        value: JSValue,
-    ) {
-        let property_name = JSString::from_utf8(property_name.to_string()).unwrap();
-=======
-    pub fn new(context: &JSContext) -> Self {
-        let null = std::ptr::null_mut();
-        let o_ref = unsafe { JSObjectMake(context.inner, null, null as _) };
-        Self::from(o_ref)
+    /// Create a new generic object
+    ///
+    /// Note: you cannot set private datas inside this object because it doesn't
+    /// derive from a class. If you would like to use private datas, create a
+    /// class object with JSObject::class or JSClass::create().make_object()
+    pub fn new(context: &JSContext) -> JSObject {
+        unsafe { JSObjectMake(context.inner, std::ptr::null_mut(), std::ptr::null_mut()).into() }
+    }
+
+    /// Creates a new class.
+    pub fn class(
+        context: &mut JSContext,
+        class_name: impl ToString,
+        constructor: JSObjectCallAsConstructorCallback,
+    ) -> JSObject<JSClass> {
+        let class = JSClass::create_ref(class_name, constructor);
+        unsafe {
+            JSObject {
+                inner: JSObjectMake(context.get_ref(), class, std::ptr::null_mut()),
+                data: Some(class.into()),
+            }
+        }
+    }
+
+    /// Creates a new deffered promise.
+    pub fn promise(context: &mut JSContext) -> JSObject<JSPromise> {
+        // TODO: not sure if I'm supposed to protect these function from garbage collecting
+        //       The article https://devsday.ru/blog/details/114430 could be interesting
+        let mut resolve = JSObject::<JSObjectGeneric>::new(context);
+        let mut reject = JSObject::<JSObjectGeneric>::new(context);
+        let inner = unsafe {
+            JSObjectMakeDeferredPromise(
+                context.get_ref(),
+                &mut resolve.inner,
+                &mut reject.inner,
+                std::ptr::null_mut(),
+            )
+        };
+        JSObject::<JSPromise> {
+            inner,
+            data: Some(JSPromise {
+                resolve,
+                reject,
+                context: context.get_ref(),
+            }),
+        }
     }
 
     /// Create a new Array Object with the given arguments
@@ -410,7 +395,7 @@
                 context,
                 format!(
                     "Can't call constructor for {:?}: not a valid constructor",
-                    self.to_jsvalue().to_string(context)
+                    JSValue::from(self.inner).to_js_string(context)
                 ),
             ));
         }
@@ -418,7 +403,7 @@
     }
 
     /// Call the object as if it a function
-    pub fn call(
+    pub fn call_as_function(
         &self,
         context: &JSContext,
         this: Option<&JSObject>,
@@ -430,8 +415,7 @@
             JSObjectCallAsFunction(
                 context.inner,
                 self.inner,
-                this.map(|t| t.inner)
-                    .unwrap_or_else(|| std::ptr::null_mut()),
+                this.map(|t| t.inner).unwrap_or_else(std::ptr::null_mut),
                 args.len() as _,
                 args_refs.as_slice().as_ptr(),
                 &mut exception,
@@ -445,16 +429,11 @@
                 context,
                 format!(
                     "Can't call the object {:?}: not a valid function",
-                    self.to_jsvalue().to_string(context)
+                    JSValue::from(self.inner).to_js_string(context)
                 ),
             ));
         }
         Ok(JSValue::from(result))
-    }
-
-    /// Calls the object constructor
-    pub fn to_jsvalue(&self) -> JSValue {
-        JSValue::from(self.inner)
     }
 
     pub fn create_typed_array_with_bytes(
@@ -489,7 +468,7 @@
     pub fn create_typed_array_from_buffer(
         context: &JSContext,
         buffer: JSObject,
-    ) -> Result<Self, JSValue> {
+    ) -> Result<JSObject, JSValue> {
         let mut exception: JSValueRef = std::ptr::null_mut();
         let result = unsafe {
             JSObjectMakeTypedArrayWithArrayBuffer(
@@ -508,7 +487,7 @@
                 "Can't create a typed array from the provided buffer".to_string(),
             ));
         }
-        Ok(Self::from(result))
+        Ok(JSObject::from(result))
     }
 
     pub fn get_typed_array_buffer(&self, context: &JSContext) -> Result<&mut [u8], JSValue> {
@@ -525,7 +504,11 @@
     }
 
     /// Gets the property of an object.
-    pub fn get_property(&self, context: &JSContext, property_name: impl Into<JSString>) -> JSValue {
+    pub fn get_property(
+        &self,
+        context: &JSContext,
+        property_name: impl Into<JSString>,
+    ) -> Option<JSValue> {
         let property_name = property_name.into();
         let mut exception: JSValueRef = std::ptr::null_mut();
         let jsvalue_ref = unsafe {
@@ -536,7 +519,11 @@
                 &mut exception,
             )
         };
-        JSValue::from(jsvalue_ref)
+        if unsafe { JSValueIsNull(context.inner, jsvalue_ref) } {
+            None
+        } else {
+            Some(JSValue::from(jsvalue_ref))
+        }
     }
 
     /// Gets the property of an object at a given index
@@ -555,7 +542,7 @@
         Ok(JSValue::from(property))
     }
 
-    pub fn get_property_names(&mut self, context: &JSContext) -> Vec<String> {
+    pub fn get_property_names(&self, context: &JSContext) -> Vec<String> {
         let property_name_array = unsafe { JSObjectCopyPropertyNames(context.inner, self.inner) };
         let num_properties = unsafe { JSPropertyNameArrayGetCount(property_name_array) };
         (0..num_properties)
@@ -569,7 +556,7 @@
     }
 
     // Get the object as an array buffer
-    pub fn get_array_buffer(&mut self, context: &JSContext) -> Result<&mut [u8], JSValue> {
+    pub fn get_array_buffer(&self, context: &JSContext) -> Result<&mut [u8], JSValue> {
         let mut exception: JSValueRef = std::ptr::null_mut();
         let arr_ptr =
             unsafe { JSObjectGetArrayBufferBytesPtr(context.inner, self.inner, &mut exception) };
@@ -587,13 +574,12 @@
 
     /// Sets the property of an object.
     pub fn set_property(
-        &self,
+        &mut self,
         context: &JSContext,
         property_name: impl Into<JSString>,
         value: JSValue,
     ) -> Result<(), JSValue> {
         let property_name = property_name.into();
->>>>>>> 975f0ff2
         let attributes = 0; // TODO
         let mut exception: JSValueRef = std::ptr::null_mut();
         unsafe {
@@ -614,7 +600,7 @@
 
     /// Sets the property of an object at a given index
     pub fn set_property_at_index(
-        &self,
+        &mut self,
         context: &JSContext,
         index: u32,
         value: JSValue,
@@ -634,30 +620,6 @@
         }
         Ok(())
     }
-}
-
-impl From<JSObjectRef> for JSObject {
-    fn from(obj: JSObjectRef) -> Self {
-        JSObject::from(obj)
-    }
-}
-
-impl From<JSValueRef> for JSValue {
-    fn from(val: JSValueRef) -> Self {
-        JSValue::from(val)
-    }
-}
-
-impl From<JSValue> for JSValueRef {
-    fn from(val: JSValue) -> Self {
-        val.inner
-    }
-}
-
-impl From<JSObject> for JSObjectRef {
-    fn from(val: JSObject) -> JSObjectRef {
-        val.inner
-    }
 
     /// Deletes the property of an object.
     pub fn delete_property(&mut self, context: &JSContext, property_name: impl ToString) {
@@ -672,76 +634,17 @@
             );
         }
     }
-
-    /// Get an object property.
-    pub fn get_property(
-        &self,
-        context: &JSContext,
-        property_name: impl ToString,
-    ) -> Option<JSValue> {
-        let property_name = JSString::from_utf8(property_name.to_string()).unwrap();
-        let exception: JSValueRef = std::ptr::null_mut();
-        let js_value = unsafe {
-            JSObjectGetProperty(
-                context.inner,
-                self.inner,
-                property_name.inner,
-                exception as *mut _,
-            )
-        };
-        if !js_value.is_null() {
-            Some(JSValue::from(js_value))
-        } else {
-            None
-        }
-    }
-
-    /// Creates a new class.
-    pub fn class(
-        context: &mut JSContext,
-        class_name: impl ToString,
-        constructor: JSObjectCallAsConstructorCallback,
-    ) -> JSObject<JSClass> {
-        let class = JSClass::create_ref(class_name, constructor);
-        unsafe {
-            JSObject {
-                inner: JSObjectMake(context.get_ref(), class, std::ptr::null_mut()),
-                data: Some(class.into()),
-            }
-        }
-    }
-
-    /// Creates a new deffered promise.
-    pub fn promise(context: &mut JSContext) -> JSObject<JSPromise> {
-        // TODO: not sure if I'm supposed to protect these function from garbage collecting
-        //       The article https://devsday.ru/blog/details/114430 could be interesting
-        let mut resolve = JSObject::<JSObjectGeneric>::make(context);
-        let mut reject = JSObject::<JSObjectGeneric>::make(context);
-        let inner = unsafe {
-            JSObjectMakeDeferredPromise(
-                context.get_ref(),
-                &mut resolve.inner,
-                &mut reject.inner,
-                std::ptr::null_mut(),
-            )
-        };
-        JSObject::<JSPromise> {
-            inner,
-            data: Some(JSPromise {
-                resolve,
-                reject,
-                context: context.get_ref(),
-            }),
-        }
-    }
-
-    /// Make a nude object
-    ///
-    /// Note: you cannot set private datas inside this object because it doesn't
-    /// derive from a class. If you would like to use private datas, create a
-    /// class object with JSObject::class or JSClass::create().make_object()
-    pub fn make(context: &JSContext) -> JSObject {
-        unsafe { JSObjectMake(context.inner, std::ptr::null_mut(), std::ptr::null_mut()).into() }
+}
+
+impl From<JSValue> for JSValueRef {
+    fn from(val: JSValue) -> Self {
+        val.inner
+    }
+}
+
+impl From<JSObject> for JSObjectRef {
+    fn from(val: JSObject) -> JSObjectRef {
+        val.inner
     }
 }
 
@@ -842,6 +745,19 @@
     }
 }
 
+impl JSObject<JSProtected> {
+    pub fn context(&self) -> JSContext {
+        // todo. 1 there is some duplicated code. 2. we should manage this
+        // context through an ARC or something that prevent to release the
+        // linked JSContext before the protected value.
+        if let Some(data) = &self.data {
+            data.context.into()
+        } else {
+            panic!("unexpected empty protected value")
+        }
+    }
+}
+
 /// A JavaScript virtual machine.
 #[derive(Clone)]
 pub struct JSVirtualMachine {
@@ -891,15 +807,12 @@
 pub struct JSContext {
     inner: JSContextRef,
     vm: JSVirtualMachine,
-<<<<<<< HEAD
-=======
 }
 
 impl fmt::Debug for JSContext {
     fn fmt(&self, f: &mut fmt::Formatter<'_>) -> fmt::Result {
         f.debug_struct("JSContext").finish()
     }
->>>>>>> 975f0ff2
 }
 
 impl Default for JSContext {
@@ -912,7 +825,6 @@
     fn from(ctx: JSContextRef) -> Self {
         let vm = JSVirtualMachine::from(ctx);
         Self { inner: ctx, vm }
-<<<<<<< HEAD
     }
 }
 
@@ -927,8 +839,6 @@
             vm.global_context = context;
             Self { inner: context, vm }
         }
-=======
->>>>>>> 975f0ff2
     }
 
     /// Get inner opaque object.
@@ -958,13 +868,8 @@
     }
 
     /// Returns the context global object.
-<<<<<<< HEAD
-    pub fn get_global_object(&self) -> JSObject<JSObjectGeneric> {
-        JSObject::<JSObjectGeneric>::from(unsafe { JSContextGetGlobalObject(self.inner) })
-=======
     pub fn get_global_object(&self) -> JSObject {
-        JSObject::from(unsafe { JSContextGetGlobalObject(self.inner) })
->>>>>>> 975f0ff2
+        unsafe { JSContextGetGlobalObject(self.inner) }.into()
     }
 
     /// Evaluate the script.
@@ -977,11 +882,7 @@
         script: &str,
         starting_line_number: i32,
     ) -> Result<JSValue, JSValue> {
-<<<<<<< HEAD
-        let script = JSString::from_utf8(script.to_string()).unwrap();
-=======
-        let script = JSString::from_utf8(script.to_string());
->>>>>>> 975f0ff2
+        let script: JSString = script.into();
         let this_object = std::ptr::null_mut();
         let source_url = std::ptr::null_mut();
         let mut exception: JSValueRef = std::ptr::null_mut();
@@ -995,7 +896,6 @@
                 &mut exception,
             )
         };
-<<<<<<< HEAD
         let value = JSValue::from(value);
         if value.is_null(self) {
             Err(JSValue::from(exception))
@@ -1024,26 +924,6 @@
     }
 }
 
-impl JSObject<JSProtected> {
-    pub fn call_as_function(self) {
-        unsafe {
-            JSObjectCallAsFunction(
-                self.data.unwrap().context,
-                self.inner,
-                self.inner,
-                0,
-                vec![].as_ptr(),
-                std::ptr::null_mut(),
-            );
-=======
-        if !exception.is_null() {
-            return Err(JSValue::from(exception));
->>>>>>> 975f0ff2
-        }
-        Ok(JSValue::from(value))
-    }
-}
-
 // It is usually forbidden to keep track of JSObject references and JSValues if
 // they are not retained before... Here we assume that JSC wont garbage collect
 // any function because there always is a reference to a resolve or a reject
