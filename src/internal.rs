use crate::{JSContext, JSValue};
use rusty_jsc_sys::*;
<<<<<<< HEAD
use std::{ffi::CString, string::FromUtf8Error};
=======
use std::ffi::CString;
use std::fmt;
>>>>>>> 975f0ff2

/// A JavaScript string.
pub struct JSString {
    pub inner: JSStringRef,
}

impl Drop for JSString {
    fn drop(&mut self) {
        unsafe {
            JSStringRelease(self.inner);
        }
    }
}

impl std::fmt::Display for JSString {
    fn fmt(&self, fmt: &mut std::fmt::Formatter<'_>) -> std::result::Result<(), std::fmt::Error> {
<<<<<<< HEAD
        let res = self.to_string_utf8().expect("Oups, cannot read input");
        write!(fmt, "{res}")
=======
        write!(fmt, "{}", self.to_string())
>>>>>>> 975f0ff2
    }
}

impl JSString {
    pub fn from(inner: JSStringRef) -> Self {
        Self { inner }
    }

<<<<<<< HEAD
    pub fn into_string_utf8(self) -> Result<String, FromUtf8Error> {
        let len = unsafe { JSStringGetMaximumUTF8CStringSize(self.inner) };
        let mut chars = vec![0u8; len as usize];
        let len = unsafe { JSStringGetUTF8CString(self.inner, chars.as_mut_ptr() as _, len) };
        String::from_utf8(chars[0..(len - 1) as usize].to_vec())
    }

    pub fn to_string_utf8(&self) -> Result<String, FromUtf8Error> {
        let len = unsafe { JSStringGetMaximumUTF8CStringSize(self.inner) };
        let mut chars = vec![0u8; len as usize];
        let len = unsafe { JSStringGetUTF8CString(self.inner, chars.as_mut_ptr() as _, len) };
        String::from_utf8(chars[0..(len - 1) as usize].to_vec())
    }

    pub fn from_utf8(value: String) -> Result<Self> {
        let value = CString::new(value.as_bytes())?;
=======
    /// Calls the object constructor
    pub fn to_jsvalue(&self, context: &JSContext) -> JSValue {
        JSValue::from(unsafe { JSValueMakeString(context.inner, self.inner) })
    }

    /// Constructs a JSString from a Rust `String`
    pub fn from_utf8(value: String) -> Self {
        let value = CString::new(value.as_bytes()).unwrap();
>>>>>>> 975f0ff2
        let value = unsafe { JSStringCreateWithUTF8CString(value.as_ptr()) };
        JSString::from(value)
    }

    /// Returns the `JSString` as a Rust `String`
    pub fn to_string(&self) -> String {
        let len = unsafe { JSStringGetMaximumUTF8CStringSize(self.inner) };
        // let len = unsafe { JSStringGetLength(self.inner) };
        let mut chars = vec![0i8; len as usize];
        let len = unsafe { JSStringGetUTF8CString(self.inner, chars.as_mut_ptr(), len) };
        let chars = &chars[0..(len - 1) as usize];
        String::from_utf8(chars.iter().map(|&c| c as u8).collect()).unwrap()
    }
}

impl From<String> for JSString {
    fn from(value: String) -> JSString {
        Self::from_utf8(value)
    }
}

impl From<&str> for JSString {
    fn from(value: &str) -> JSString {
        Self::from_utf8(value.to_string())
    }
}

impl From<JSString> for String {
    fn from(value: JSString) -> String {
        value.to_string()
    }
}
impl fmt::Debug for JSString {
    fn fmt(&self, f: &mut fmt::Formatter<'_>) -> fmt::Result {
        write!(f, "JSString({})", self.to_string())
    }
}<|MERGE_RESOLUTION|>--- conflicted
+++ resolved
@@ -1,11 +1,8 @@
-use crate::{JSContext, JSValue};
 use rusty_jsc_sys::*;
-<<<<<<< HEAD
-use std::{ffi::CString, string::FromUtf8Error};
-=======
-use std::ffi::CString;
-use std::fmt;
->>>>>>> 975f0ff2
+use std::{
+    ffi::{CString, NulError},
+    string::FromUtf8Error,
+};
 
 /// A JavaScript string.
 pub struct JSString {
@@ -22,12 +19,8 @@
 
 impl std::fmt::Display for JSString {
     fn fmt(&self, fmt: &mut std::fmt::Formatter<'_>) -> std::result::Result<(), std::fmt::Error> {
-<<<<<<< HEAD
-        let res = self.to_string_utf8().expect("Oups, cannot read input");
+        let res = self.to_string_utf8().unwrap(); // TODO: return format error
         write!(fmt, "{res}")
-=======
-        write!(fmt, "{}", self.to_string())
->>>>>>> 975f0ff2
     }
 }
 
@@ -36,7 +29,6 @@
         Self { inner }
     }
 
-<<<<<<< HEAD
     pub fn into_string_utf8(self) -> Result<String, FromUtf8Error> {
         let len = unsafe { JSStringGetMaximumUTF8CStringSize(self.inner) };
         let mut chars = vec![0u8; len as usize];
@@ -44,6 +36,7 @@
         String::from_utf8(chars[0..(len - 1) as usize].to_vec())
     }
 
+    /// Returns the `JSString` as a Rust `String`
     pub fn to_string_utf8(&self) -> Result<String, FromUtf8Error> {
         let len = unsafe { JSStringGetMaximumUTF8CStringSize(self.inner) };
         let mut chars = vec![0u8; len as usize];
@@ -51,42 +44,23 @@
         String::from_utf8(chars[0..(len - 1) as usize].to_vec())
     }
 
-    pub fn from_utf8(value: String) -> Result<Self> {
+    /// Constructs a JSString from a Rust `String`
+    pub fn from_utf8(value: String) -> Result<Self, NulError> {
         let value = CString::new(value.as_bytes())?;
-=======
-    /// Calls the object constructor
-    pub fn to_jsvalue(&self, context: &JSContext) -> JSValue {
-        JSValue::from(unsafe { JSValueMakeString(context.inner, self.inner) })
-    }
-
-    /// Constructs a JSString from a Rust `String`
-    pub fn from_utf8(value: String) -> Self {
-        let value = CString::new(value.as_bytes()).unwrap();
->>>>>>> 975f0ff2
-        let value = unsafe { JSStringCreateWithUTF8CString(value.as_ptr()) };
-        JSString::from(value)
-    }
-
-    /// Returns the `JSString` as a Rust `String`
-    pub fn to_string(&self) -> String {
-        let len = unsafe { JSStringGetMaximumUTF8CStringSize(self.inner) };
-        // let len = unsafe { JSStringGetLength(self.inner) };
-        let mut chars = vec![0i8; len as usize];
-        let len = unsafe { JSStringGetUTF8CString(self.inner, chars.as_mut_ptr(), len) };
-        let chars = &chars[0..(len - 1) as usize];
-        String::from_utf8(chars.iter().map(|&c| c as u8).collect()).unwrap()
+        let inner = unsafe { JSStringCreateWithUTF8CString(value.as_ptr()) };
+        Ok(JSString { inner })
     }
 }
 
 impl From<String> for JSString {
     fn from(value: String) -> JSString {
-        Self::from_utf8(value)
+        Self::from_utf8(value).unwrap()
     }
 }
 
 impl From<&str> for JSString {
     fn from(value: &str) -> JSString {
-        Self::from_utf8(value.to_string())
+        Self::from_utf8(value.to_string()).unwrap()
     }
 }
 
@@ -95,8 +69,8 @@
         value.to_string()
     }
 }
-impl fmt::Debug for JSString {
-    fn fmt(&self, f: &mut fmt::Formatter<'_>) -> fmt::Result {
-        write!(f, "JSString({})", self.to_string())
+impl std::fmt::Debug for JSString {
+    fn fmt(&self, f: &mut std::fmt::Formatter<'_>) -> std::fmt::Result {
+        write!(f, "JSString({})", self)
     }
 }